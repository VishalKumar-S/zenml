--- conflicted
+++ resolved
@@ -197,26 +197,22 @@
 
     name: str
     is_shared: bool
-<<<<<<< HEAD
     project_id: UUID = Field(
-        foreign_key="projectschema.id", nullable=True
-    )  # TODO: Unnullableify this
+        foreign_key="projectschema.id",
+    )
     owner: UUID = Field(
-        foreign_key="userschema.id", nullable=True
-    )  # TODO: Unnullableify this
+        foreign_key="userschema.id",
+    )
 
     components: List["StackComponentSchema"] = Relationship(
         back_populates="stacks", link_model=StackCompositionSchema
     )
-=======
-    project_id: UUID = Field(foreign_key="projectschema.id")
-    owner: UUID = Field(foreign_key="userschema.id", nullable=True)
->>>>>>> 9c8dee5a
 
     @classmethod
     def from_create_model(cls,
                           user_id: UUID,
                           project_id: str,
+                          defined_components: List["StackComponentSchema"],
                           stack: StackModel) -> "StackSchema":
         """Create an incomplete StackSchema with `id` and `created_at` missing.
 
@@ -229,7 +225,8 @@
             project_id=project_id,
             owner=user_id,
             is_shared=stack.is_shared,
-        )
+            components=defined_components,
+            )
 
     def to_model(self) -> "StackModel":
         """Creates a ComponentModel from an instance of a StackSchema.
@@ -237,7 +234,6 @@
         Returns:
             a ComponentModel
         """
-
         return StackModel(
             id=self.id,
             name=self.name,
@@ -261,12 +257,16 @@
     flavor_id: UUID = Field(
         foreign_key="flavorschema.id", nullable=True
     )  # TODO: Prefill flavors
-    owner: UUID = Field(foreign_key="userschema.id", nullable=True)
-    project_id: UUID = Field(foreign_key="projectschema.id", nullable=True)
+    owner: UUID = Field(foreign_key="userschema.id")
+    project_id: UUID = Field(foreign_key="projectschema.id")
 
     configuration: bytes
 
     created_at: datetime = Field(default_factory=datetime.now)
+
+    stacks: List["StackSchema"] = Relationship(
+        back_populates="components", link_model=StackCompositionSchema
+    )
 
     @classmethod
     def from_create_model(cls,
