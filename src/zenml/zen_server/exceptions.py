--- conflicted
+++ resolved
@@ -207,11 +207,6 @@
 
         if isinstance(response_json, dict):
             detail = response_json.get("detail", response.text)
-<<<<<<< HEAD
-        elif isinstance(response_json, list):
-            detail = response_json
-=======
->>>>>>> 7f75d5f6
         else:
             detail = response_json
 
