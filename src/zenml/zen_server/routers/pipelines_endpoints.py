--- conflicted
+++ resolved
@@ -22,11 +22,8 @@
 from zenml.models import PipelineRunModel
 from zenml.models.pipeline_models import HydratedPipelineModel, PipelineModel
 from zenml.utils.uuid_utils import parse_name_or_uuid
-<<<<<<< HEAD
 from zenml.zen_server.models import UpdatePipelineModel
-=======
 from zenml.zen_server.auth import authorize
->>>>>>> 34387474
 from zenml.zen_server.utils import (
     conflict,
     error_detail,
