--- conflicted
+++ resolved
@@ -103,22 +103,6 @@
     return "OK"
 
 
-<<<<<<< HEAD
-# def run_test():
-#     import aiofiles
-#     async with aiofiles.open("/dev/zero", "r") as f:
-#         for i in range(10):
-#             await f.read(100)
-#             sleep(1)
-# Basic Health Endpoint
-@app.get("/test")
-def test() -> str:
-    with open("/dev/zero", "r") as f:
-        for i in range(10):
-            f.read(100)
-            sleep(1)
-    return "OK"
-=======
 @app.get("/version")
 def version() -> str:
     """Get version of the server.
@@ -128,7 +112,6 @@
     """
     return zenml.__version__
 
->>>>>>> 6c22b74b
 
 # to run this file locally, execute:
 # uvicorn zenml.zen_server.zen_server_api:app --reload
