--- conflicted
+++ resolved
@@ -5210,7 +5210,6 @@
             session=session,
         )
 
-<<<<<<< HEAD
     def _get_model_schema(
         self,
         model_name_or_id: Union[str, UUID],
@@ -5235,9 +5234,7 @@
             session=session,
         )
 
-=======
     @staticmethod
->>>>>>> 584e68b8
     def _create_or_reuse_code_reference(
         session: Session,
         workspace_id: UUID,
